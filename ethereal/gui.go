--- conflicted
+++ resolved
@@ -284,12 +284,15 @@
 		objectChan    = make(chan ethutil.React, 1)
 		peerChan      = make(chan ethutil.React, 1)
 		chainSyncChan = make(chan ethutil.React, 1)
+		miningChan    = make(chan ethutil.React, 1)
 	)
 
 	reactor.Subscribe("newBlock", blockChan)
 	reactor.Subscribe("newTx:pre", txChan)
 	reactor.Subscribe("newTx:post", txChan)
 	reactor.Subscribe("chainSync", chainSyncChan)
+	reactor.Subscribe("miner:start", miningChan)
+	reactor.Subscribe("miner:stop", miningChan)
 
 	nameReg := ethpub.EthereumConfig(gui.eth.StateManager()).NameReg()
 	if nameReg != nil {
@@ -356,17 +359,20 @@
 			gui.loadAddressBook()
 		case <-peerChan:
 			gui.setPeerInfo()
-<<<<<<< HEAD
-		case <-ticker.C:
+		case <-peerUpdateTicker.C:
+			gui.setPeerInfo()
+		case msg := <-miningChan:
+			if msg.Event == "miner:start" {
+				gui.miner = msg.Resource.(*ethminer.Miner)
+			} else {
+				gui.miner = nil
+			}
+
+		case <-generalUpdateTicker.C:
 			if gui.miner != nil {
 				pow := gui.miner.GetPow()
 				fmt.Println("HashRate from miner", pow.GetHashrate())
 			}
-=======
-		case <-peerUpdateTicker.C:
->>>>>>> 4572d494
-			gui.setPeerInfo()
-		case <-generalUpdateTicker.C:
 			lastBlockLabel.Set("text", "#"+gui.eth.BlockChain().CurrentBlock.Number.String())
 		}
 	}
